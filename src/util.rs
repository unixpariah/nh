--- conflicted
+++ resolved
@@ -1,9 +1,6 @@
 use std::collections::HashSet;
 use std::path::{Path, PathBuf};
-<<<<<<< HEAD
 use std::process::{Command, Stdio};
-=======
->>>>>>> 28972b6f
 use std::str;
 
 use color_eyre::{eyre, Result};
@@ -45,7 +42,6 @@
     Err(eyre::eyre!("Failed to extract version"))
 }
 
-<<<<<<< HEAD
 /// Prompts the user for ssh key login if needed
 pub fn ensure_ssh_key_login() -> Result<()> {
     // ssh-add -L checks if there are any currently usable ssh keys
@@ -67,7 +63,6 @@
     Ok(())
 }
 
-=======
 /// Determines if the Nix binary is actually Lix
 ///
 /// # Returns
@@ -83,7 +78,6 @@
 }
 
 /// Represents an object that may be a temporary path
->>>>>>> 28972b6f
 pub trait MaybeTempPath: std::fmt::Debug {
     fn get_path(&self) -> &Path;
 }
